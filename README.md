# pyCfS
<<<<<<< HEAD
Version 0.0.15.1 <br>
=======
Version 0.0.15.0 <br>
>>>>>>> 1f2f1ac0
The aggregation of Lichtarge Lab genotype-phenotype validation experiments<br>

## Installation
### Install Git-LFS (in terminal)
Mac (Homebrew) - `brew install git-lfs` <br>
Windows - Follow instructions here: https://gitforwindows.org/ <br>
Ubuntu/Debian - `sudo apt-get install git-lfs` <br>
Fedora/CentOS - `sudo yum install git-lfs`<br>
<br>
Activate git-lfs - `git lfs install` <br>

### Create an anaconda environment and install non-pip packages
conda create -n pyCfS python=3.8.18 <br>
conda activate pyCfS<br>
conda install -c conda-forge r-base r-ggplot2=3.4.0 r-deldir r-rcppeigen r-interp rpy2 rasterio r-tzdb r-vroom r-readr r-cowplot r-tidyverse=1.3.2 <br>

### Install pyCfS (in anaconda environment)
pip install git+https://github.com/kevwilhelm95/pyCfS.git <br>
(Ensure pip is pointing to anaconda environment, if it is not, use anaconda environment pip: /path/to/env/../bin/pip install git+...) <br>

#### Examples
See "example.ipynb" for help

#### Notes
Parallelized functions require the user to run function under blocking guard (i.e. if `__name__ == "__main__"`:) <br>
Save path should be a parent directory (e.g. /path/to/folder) as the functions will create experiment-specific folders automatically (e.g. /path/to/folder/experiment)

#### Available Methods
- `pyCFS.Combine`
    - `consensus`
    - `functional_clustering`
    - `statistical_combination`
- `pyCFS.GoldStandards`
    - `string_enrichment`
    - `goldstandard_overlap`
    - `ndiffusion`
    - `interconnectivity`
    - `gwas_catalog_colocalization`
    - `pubmed_comentions`
- `pyCFS.Clinical`
    - `mouse_phenotype_enrichment`
    - `protein_family_enrichment`
    - `drug_gene_interactions`
    - `depmap_enrichment`
- `pyCFS.Association`
    - `variants_by_sample`
    - `risk_prediction`
    - `odds_ratios`
    - `ea_distributions`
- `pyCFS.Structure`
    - `lollipop_plot`
    - `protein_structures`
- `pyCFS.Summarize`
    - `prioritize_genes`

# Modules

## pyCFS.Combine

### `consensus()`
Combines multiple lists of genes by counting the number of times a gene mets significance in each method. This function will return a table with genes, the number of times it reaches significance, and where they came from, if list_names is assigned. We suggest prioritizing genes that reach significance in at least 2 methods, where increased stringency can come from reaching significance in more than 2 methods.
#### Parameters:
- **Optional**:
    - `gene_dict` (dict): Dict of gene lists if more than 6. {Name: [gene1, gene2, ...]} format
    - `genes_1` (list): List of genes.
    - `genes_2` (list): List of genes.
    - `genes_3` (list): Additional list of genes.
    - `genes_4` (list): Additional list of genes.
    - `genes_5` (list): Additional list of genes.
    - `genes_6` (list): Additional list of genes.
    - `list_names` (list): Names of your lists (Default set to "set_x").
    - `plot_fontface` (str): Font for upset plot (Default = Avenir).
    - `plot_fontsize` (int): Font size for upset plot (Default = 14).
    - `savepath` (str): Path to save files. If no path provided, files are not saved.
    #### Returns:
- `pd.DataFrame`: A dataframe with columns 'gene', 'occurrences', and 'lists', detailing each unique gene, the number of its occurrences, and the lists it appeared in.
- `Image`: Upset plot showing overlap between input genelists.

### `functional_clustering()`
`Parallelized` <br>
Clusters genes from multiple sources in STRING network. Can be used as a "functional consensus" to prioritize genes across methods or to cluster prioritized genes with gold standards, uncovering functional biology related to known genes. When using, we suggest you threshold the clusters at those with 2 or more genes in a cluster
#### Parameters:
- `genes_1` (list): list of genes
- **Optional**:
    - `genes_2` (list): list of genes
    - `genes_3` (list): Additional list of genes.
    - `genes_4` (list): Additional list of genes.
    - `genes_5` (list): Additional list of genes.
    - `source_names` (list): Gene list names.
    - `string_version` (str): Version of STRING to use. Choose "v11.0", "v11.5", "v12.0". Default = "v11.0"
    - `evidences` (list): Evidences to compute edge weight. Options include ['neighborhood', 'fusion', 'coocurence', 'coexpression', 'experimental', 'database', 'textmining'] (Default = ['all']).
    - `edge_confidence` (str): Minimum edge weight for network. Options include 'all' (weight > 0), 'low' (weight > 0.2), 'medium' (weight > 0.4), 'high' (weight > 0.7), 'highest' (weight > 0.9). (Default = 'highest').
    - `custom_background` (str OR list): Background gene set for optimal inflation parameter and pathway enrichment. Options include 'string', 'ensembl', 'reactome' or user defined list (Default = 'string').
    - `random_iter` (int): # of random iterations to perform (Default = 100).
    - `inflation` (float): Set inflation parameter. If not set, algorithm determines optimal inflation from 1.5-3.0.
    - `pathways_min_group_size` (int): Minimum group size for pathway enrichment (Default = 5).
    - `pathways_max_group_size` (int): Maximum group size for pathway enrichment (Default = 100).
    - `cores` (int): # of cores for parallelization (Default = 1).
    - `savepath` (str): File path. If not provided, no files are saved
    - `verbose` (int): Verbosity argument. Default = 0 (No verbose)
#### Returns:
- `pd.DataFrame` : Pairwide edges from true connection network. Formatted as STRING network.
- `pd.DataFrame` : Table of query genes, their true clusters, and gene sources.
- `dict` : Dictionary of dataframes by cluster contained pathway enrichment results.


### `statistical_combination()`
Statistical p-value combination methods, including Cauchy, MCM, CMC, Minimum p, and P multiplication. We suggest using a p-value threshold of 1e-4 for genes scored by all methods, and a p-value threshold of 5e-8 for those scored by fewer methods.
#### Parameters
- `df_1` (pd.DataFrame): Two-column df with genes (col1) and p-value (col2). No specific header format.
- `df_2` (pd.DataFrame): Two-column df with genes (col1) and p-value (col2).
- **Optional**:
    - `df_3` (pd.DataFrame): Additional two-column df.
    - `df_4` (pd.DataFrame): Additional two-column df.
    - `df_5` (pd.DataFrame): Additional two-column df.
    - `df_6` (pd.DataFrame): Additional two-column df.
    - `gene_df` (pd.DataFrame): Dataframe of p-values if more than 6. Column 1 = 'gene' (gene names). Column 2-x = 'p_{name}' (p-values).
    - `savepath` (str): File path. No files saved if not provided.
#### Returns:
- `pd.DataFrame` : Dataframe containing genes, their original p-values, and p-value combinations for Cauchy, MinP, CMC, MCM, and multiplied p-values.





## pyCFS.GoldStandards
### `string_enrichment()`
Assess gene set network connectivity and functional enrichment using the STRING API. Returns the same results as if you were using the web-browser website (string-db.org).
#### Parameters:
- `query` (list): List of genes
- **Optional**:
    - `string_version` (str): Version of STRING to use. Choose "v11.0", "v11.5", "v12.0". Default = "v11.0"
    - `edge_confidence` (str): Minimum edge weight for network. Options include 'all' (weight > 0), 'low' (weight > 0.2), 'medium' (weight > 0.4), 'high' (weight > 0.7), 'highest' (weight > 0.9). (Default = 'medium').
    - `species` (int): Species code from STRING (Default = 9606 (human))
    - `plot_fontsize` (int): Default = 14.
    - `plot_fontface` (str): Default = Avenir.
    - `savepath` (str): Parent path for saving.
#### Returns:
- `pd.DataFrame`: Table of network edges 
- `float` : P-value of PPI enrichment
- `Image` : STRING network image
- `pd.DataFrame` : Table of functional enrichment for gene set
- `Dictionary` : Plots of significant functional enrichment for each pathway set


### `goldstandard_overlap()`
Assess the overlap with a reference gene set, tested using a hypergeometric test.
#### Parameters:
- `query` (list): List of query genes
- `goldstandard` (list): List of gold standard genes
- **Optional**:
    - `custom_background` (str OR list): Background gene set. Options include 'ensembl', 'reactome' or user defined list (Default = 'ensembl').
    - `plot_query_color` (str): Color of query venn diagram (Default = red).
    - `plot_goldstandard_color` (str): Color of goldstandard venn diagram (Default = gray)
    - `plot_show_gene_pval` (bool) : Default = True. Toggle showing the overlapping gene names and p-value on plot image
    - `plot_fontsize` (int): Fontsize for venn diagram (Default = 14).
    - `plot_fontface` (str): Fontface for venn diagram (Default = Avenir).
    - `savepath` (str): File path. If not provided, no files saved.
#### Returns:
- `list` : List of overlapping genes
- `float` : P-value of hypergeometric overlap.
- `Image` : Venn diagram of overlap


### `ndiffusion()`
`Parallelized` <br>
Assess the broad network connectivity between two gene sets in the STRING network. (Can take approx. 40 minutes for 'all' edge confidence with 5 cores and 100 random iterations). Significance is computed using z-test against the AUROC of 100 random background sets.
#### Parameters:
- `set_1` (list): List of genes
- `set_2` (list): List of genes
- **Optional**:
    - `set_1_name` (str): Name of set 1 for plotting & saving (Default = Set_1)
    - `set_2_name` (str): Name of set 2 for plotting & saving (Default = Set_2)
    - `string_version` (str): Version of STRING to use. Choose "v11.0", "v11.5", "v12.0". Default = "v11.0"
    - `evidences` (list): Evidences to compute edge weight. Options include ['neighborhood', 'fusion', 'coocurence', 'coexpression', 'experimental', 'database', 'textmining'] (Default = ['all']).
    - `edge_confidence` (str): Minimum edge weight for network. Options include 'all' (weight > 0), 'low' (weight > 0.2), 'medium' (weight > 0.4), 'high' (weight > 0.7), 'highest' (weight > 0.9). (Default = 'all').
    - `custom_background` (str OR list): Background gene set. Options include 'string', 'ensembl', 'reactome' or user defined list (Default = 'string').
    - `n_iter` (int): # of randomizations to perform (Default = 100).
    - `cores` (int): # of cores for parallelization (Default = 1).
    - `savepath` (str): Path for saving.
    - `verbose` (int): Verbosity argument. Default = no verbose (0).
#### Returns:
- `Image`: AUROC plot for show_1 (Most often "from Set1 Exclusive to Set2")
- `float`: Z-score for show_1 AUROC (randomized set1, degree-matched)
- `Image`: AUROC plot for show_2 (Most often "from Set2 Exclusive to Set1")
- `float`: Z-score for show_2 AUROC (randomized set2, degree-matched)


### `interconnectivity()`
`Parallelized` <br>
Assess the level of direct connections with reference gene set in the STRING network. Significance is determined by z-test against the number of true connections for 100 random degree-matched gene sets.
#### Parameters:
- `set_1` (list): List of genes.
- `set_2` (list): List of genes. 
- **Optional**:
    - `set_3` (list): List of genes.
    - `set_4` (list): List of genes.
    - `set_5` (list): List of genes.
    - `string_version` (str): Version of STRING to use. Choose "v11.0", "v11.5", "v12.0". Default = "v11.0"
    - `evidences` (list): Evidences to compute edge weight. Options include ['neighborhood', 'fusion', 'coocurence', 'coexpression', 'experimental', 'database', 'textmining'] (Default = ['all']).
    - `edge_confidence` (str): Minimum edge weight for network. Options include 'all' (weight > 0), 'low' (weight > 0.2), 'medium' (weight > 0.4), 'high' (weight > 0.7), 'highest' (weight > 0.9). (Default = 'highest').
    - `custom_background` (str OR list): Background gene set. Options include 'string', 'ensembl', 'reactome' or user defined list (Default = 'string').
    - `num_iterations` (int): # of iterations for background connections (Default = 250). 
    - `cores` (int): For parallelization (Default = 1).
    - `plot_fontface` (str): (Default = Avenir).
    - `plot_fontsize` (int): (Default = 14).
    - `plot_query_color` (str): Line color for enrichment plot (Default = red).
    - `plot_background_color` (str): Distribution color for enrichment plot (Default = gray).
    - `savepath` (str): File path.
    - `verbose` (int): Verbosity argument. Default = no verbose (0).
#### Returns:
- `Image` : Venn diagram of list overlap.
- `Image` : Random connection histogram with true query connections.
- `list` : List of random connections.
- `pd.DataFrame` : Unique gene network.
- `dict` : Gene sources


### `gwas_catalog_colocalization()`
`Parallelized` <br>
Assess the enrichment for co-localization within X Mbp of genome-wide significant loci. Enrichment is determined using a Fisher's exact test.
#### Parameters:
- `query` (list): List of genes:
- **Optional**:
    - `mondo_id` (str): Disease ID from GWAS Catalog. If used, calls API for disease.
    - `gwas_summary_path` (str): Path to GWAS Catalog downloaded summary statistics. If used, API is not called.
    - `gwas_p_thresh` (float): Filter for genome-wide significance to compare to (Default = 5e-8).
    - `distance_mbp` (float): Distance threshold for colocalization in Mbp (Default = 0.5 Mbp).
    - `custom_background` (str OR list): Background gene set. Options include 'ensembl', 'reactome' or user defined list (Default = 'ensembl').
    - `cores` (int): # of cores for parallelization (Default = 1).
    - `savepath` (str): Path to save. If not used, no files are saved.
    - `save_summary_statistics` (bool): True to save downloaded summary stats if savepath is also defined.
#### Returns:
- `pd.DataFrame` : Two-column table of SNPs that colocalize with query gene.
- `float` : Fisher's exact test p-value


### `pubmed_comentions()`
`Parallelized` <br>
Assess the enrichment for co-mentions with specific keywords in PubMed. Significance is determined by a z-test against 100 random gene sets of equal size to query.
#### Parameters:
- `query` (list): List of genes.
- **Optional**:
    - `keyword` (str): Keyword to search co-mentions for. Default search query is '("{gene}") AND ("{keyword"}) AND (("gene") OR ("protein"))'.
    - `custom_terms` (str): A custom search query for PubMed. Function will add and "AND" to the end of the gene and then add your custom term after. For example, the custom_term = '(("adipose") OR ("diabetes")) AND (("gene") OR ("protein"))' would produce a search of '("{gene}") AND (("adipose") OR ("diabetes")) AND (("gene") OR ("protein"))'
    - `custom_background` (str OR list): Background gene set. Options include 'ensembl', 'reactome' or user defined list (Default = 'ensembl').
    - `email` (str): Email of a PubMed account. (Default = my email).
    - `api_key` (str): API key of PubMed account. (Default = my key).
    - `enrichment_trials` (int): # of randomization trials (Default = 100).
    - `run_enrichment` (bool): Toggle use of randomization. If False, no enrichment performed (Default = True).
    - `workers` (int): # of workers for threaded API calls (Default = 15).
    - `enrichment_cutoffs` (list): Breaks for enrichment of co-mentions (>1st number, <=2nd number; Default = [[-1,0], [0,5], [5,15], [15,50], [50,10000]])
    - `plot_background_color` (str): Color for background distribution (Default = gray).
    - `plot_query_color` (str): Color for query line (Default = red).
    - `plot_fontface` (str): Default = Avenir.
    - `plot_fontsize` (int): Default = 14.
    - `savepath` (str): File path.
    - `verbose` (int): Verbosity argument. Default = no verbose (0).
#### Returns:
- `pd.DataFrame` : Dataframe of genes, co-mention counts, and PMIDs.
- `dict` : Keys = enrichment_cutoffs values; Values = (# of query genes, z score).
- `dict` : Keys = enrichment_cutoffs values; Values = Image of enrichment distribution.





## pyCFS.Clinical
### `mouse_phenotype_enrichment()`
`Parallelized` <br>
Assess abnormal mouse phenotype enrichments from Mouse Genome Informatics (Data parsed and downloaded from OpenTargets). Enrichment is assessed using z-test against 5,000 random representation-matched genes (the number of models for a gene in MGI). 
#### Parameters:
- `query` (list): List of genes
- **Optional**:
    - `custom_background` (str OR list): Background gene set. Options include 'ensembl', 'reactome' or user defined list (Default = 'ensembl').
    - `random_iter` (int): Iterations for background run (Default = 5000).
    - `plot_sig_color` (str): Color for sig. phenotypes in strip plot (Default = red).
    - `plot_q_threshold` (float): Significance threshold for strip plot (Default = 0.05).
    - `plot_show_labels` (bool): If true, plot labels provided in `plot_labels_to_show` (Default = False).
    - `plot_labels_to_show` (list): Phenotype labels to plot. Use labels in "modelPhenotypeLabel" of output dataframe.
    - `cores` (int): Default = 1.
    - `savepath` (str): File path.
    - `verbose` (int): Verbosity argument. Default = no verbose (0).
#### Returns:
- `pd.DataFrame` : Enrichment summary.
- `Image` : Strip plot of enrichment.
- `Image` : Histogram of FDR values.


### `protein_family_enrichment()`
`Parallelized` <br>
Assess enrichment of protein family type from OpenTargets data. Enrichment is determined with a z-test against 5000 random gene sets.
#### Parameters:
- `query` (list): List of genes
- **Optional**:
    - `custom_background` (str OR list): Background gene set. Options include 'ensembl', 'reactome' or user defined list (Default = 'ensembl').
    - `level` (list): Levels to test. Options include "all", "level1", "level2", "level3", "level4", "level5" (Default = ["all"])
    - `random_iter` (int): Number of background iterations (Default = 5000).
    - `plot_q_cut` (float): Plot significance threshold (Default = 0.05).
    - `plot_sig_dot_color` (str): Color of significant dots in plot (Default = red).
    - `plot_fontface` (str): Default = Avenir.
    - `plot_fontsize` (int): Default = 14.
    - `cores` (int): For parallelization (Default = 1).
    - `savepath` (str): File path.
    - `verbose` (int): Verbosity argument. Default = no verbose (0).
#### Returns:
- `pd.DataFrame` : Enrichment dataframe for protein families.
- `Image` : Horizontal strip plot of enrichment.


### `tissue_expression_enrichment()`

### `depmap_enrichment()`
Assess enrichment for cancer-dependent genes. Significance is determined by a Mann Whitney U test against background scores.
#### Parameters:
- `query` (list) : List of genes
- `cancer_type` (list) : List of cancer cell types (Available cancer cell types can be found at - https://depmap.org/portal/ > Tools > Cell Line Selector > Create custom list (Broad types = Lineage, Most specific = Lineage Sub-subtype))
- **Optional**:
    - `custom_background` (str OR list): List of genes to compare against. Options include 'depmap', 'ensembl', 'reactome' or user defined list (Default = 'depmap').
    - `plot_fontface` (str) : Defualt = Avenir.
    - `plot_fontsize` (int) : Default = 14.
    - `plot_query_color` (str) : Default = red.
    - `plot_background_color` (str) : Default = gray.
    - `savepath` (str) : File path
    - `verbose` (int): Verbosity argument. Default = no verbose (0).
#### Returns
- `float` : P-value of Mann Whitney U test
- `Image` : Histogram of Chronos DepMap scores for query and background genes


### `drug_gene_interactions()`
Pulls drug-gene interactions in order to find potential repurposable therapies.
#### Parameters:
- `query` (list): List of genes
- **Optional**:
    - `drug_source` (list) : Resource to pull from. Options = 'OpenTargets', 'DGIdb'. Default = ['OpenTargets']
    - `dgidb_min_citations` (int) : DGIdb-specific. Minimum number of citations noting drug-gene interaction. Default = 1
    - `approved` (bool) : Filter for FDA-approved or not drugs. Default = True.
    - `savepath` (str) : File path
    - `verbose` (int): Verbosity argument. Default = no verbose (0).
#### Returns:
- `dict` : Resource name and drug interactors (e.g. {'DGIdb': pd.DataFrame})




## pyCFS.Association
### `variants_by_sample()`
`Parallelized` <br>
Parses the input VCF to create a .csv of samples and their individual variants in the queried genes.
#### Parameters:
- `query` (list): List of genes.
- `vcf_path` (str): Path to .gz vcf file. Index (.tbi) should be in the same directory.
- `samples` (pd.DataFrame): Two-column df containing samples (name = "SampleID") and their case(1)/control(0) mappings (name = "CaseControl")
- **Optional**:
    - `transcript` (str): Method for parsing transcripts. Default = 'canonical'. Options = 'canonical', 'max', 'mean'
    - `cores` (int): Cores for parallelization. Default = 1
    - `savepath` (str): Path to save dataframe.
#### Returns:
- `pd.DataFrame` : Dataframe of parsed variants for each individual.


### `risk_prediction`
`Parallelized` <br>
Takes an input feature matrix (rows = samples, columns = features) and trains, using recursive feature elimination and Bayesian hyperparameter optimization, a machine learning model to predict who is a case or a control in a left-out sample. Recursive feature elimination uses a 10-fold cross-validation to evaluate model performance. Bayesian optimization uses a 5 by 5-fold stratified cross-validation to evaluate hyperparameters. <br>
Notes: If multiple models are input (e.g. ['RF', 'LR', 'GB']), the three models will be evaluated using cross-validation on the training samples. The best performing model of those three will be used to predict on the test samples.
#### Parameters:
- `feature_matrix` (pd.DataFrame): A matrix of features where samples are the rows and the features are the columns.
- `train_samples` (pd.DataFrame): A two-column table with SampleIDs as column one and CaseControl as the second column. CaseControl should be formatted as 1 for Case and 0 for Control. These samples will be used to train the models.
- `test_samples` (pd.DataFrame): A two-column table with SampleIDs as column one and CaseControl as the second column. CaseControl should be formatted as 1 for Case and 0 for Control. These samples will be used to evaluate the model.
- **Optional**:
    - `models` (list or str): Abbreviations for models to evaluate. LR = Logistic Regression. SVC = Support Vector Classifier. RF = Random Forest. GB = Gradient Boosting. XGB = Extreme Gradient Boosting. Can define using either ['RF', 'LR'] or "RF, LR". Default = RF.
    - `rfe` (bool): Toggle to perform recursive feature elimination. Default = False
    - `rfe_min_feature_ratio` (float): Ratio to set the minimum number of features to keep (e.g. 0.5 represents at minimum, keep 50% of the features). Default = 0.5.
    - `cores` (int): Number of cores for parallel rfe and hyperparameter optimization. Default = 1
    - `savepath` (str): Path to save the output files.
    - `verbose` (int): Verbosity argument. Default = no verbose (0).
#### Returns:
- `Image`: Distribution of evaluation/test samples with calculated odds ratios
- `Image`: Evaluation/test sample AUROC curve
- `pd.DataFrame`: Table showing probability of case/control for evaluation/test samples.
- `pd.DataFrame`: Table of feature importance scores for each feature.

### `odds_ratios` under work
`Parallelized` <br>
Takes the variants_by_sample output and performs odds ratio calculations based on allelic counts between two sets of patients. We recommend performing variant-based calculations on variants with an allele frequency > 1%, as more rare variants will be underpowered. We recommend performing gene-based and domain-based calculations on variants with allele frequency < 1%, as common variants can confound the signal. 
#### Parameters:
- `variants_by_sample` (pd.DataFrame): Output from the variants_by_sample function.
- `samples` (pd.DataFrame): Two-column dataframe for samples to calculate odds ratios on. First column = sample_ids. Second column = CaseControl (1/0).
- `query` (list): List of genes to analyze
- **Optional**:
    - `model` (str): Model to calculate odds ratios. Options = ['dominant', 'recessive']. Dominant model includes both heterozygous and homozygous variants. Recessive model only analyzes homozygous variants. Default = 'dominant'
    - `level` (str): Level of analysis. Options = ['variant', 'gene', 'domain']. Variant analyzes variant-by-variant. Gene analyzes gene-collapsed odds ratios. Domain analyzes protein-domains annotated by Evidence and Conclusion Ontology (ECO). Default = 'variant'.
    - `consequence` (str): Regex pattern to filter variants for their consequences. Options = ['stop_gained', 'frameshift_variant', 'stop_lost', 'missense_variant', 'splice_region_variant', 'splice_donor_variant', 'splice_acceptor_variant', 'start_lost'] Default = 'missense_variant|frameshift_variant|stop_gained|stop_lost|start_lost".
    - `ea_lower` (int): Minimum EA score for variants to include. Default = 0.
    - `ea_upper` (int): Maximum EA score for variants to include. Default = 100.
    - `min_af` (float): Minimum allele frequency to include. Default = 0.0.
    - `max_af` (float): Maximum allele frequency to include. Default = 1.0.
    - `significance_level` (float): FDR threshold to be considered "significant" for results plot. Default = 0.1
    - `show_plot_labels` (bool): Toggle to show result plot labels for significant findings. Default = True.
    - `cores` (int): Number of cores for parallelization. Default = 1.
    - `savepath` (str): Path for saving.
    - `verbose` (int): Verbosity argument. Default = no verbose (0).
#### Returns:
- `pd.DataFrame`: Aggregated counts of variants transformed from the variants_by_sample output. Note: The output is filtered according to the optional parameters above (e.g. if max_af = 0.01, the dataframe will only contain aggregated variant counts for variants with AF < 1%).
- `pd.DataFrame`: Table of resulting odds ratios calculated, their p-values, and FDR corrections.
- `Image`: Odds ratio scatter plot of analyzed genomic objects.


### `ea_distributions`
<<<<<<< HEAD
Takes the odds_ratio output dataframe and tests EA score distribution differences within a gene for two sets of patients, using the Kolmogorov-Smirnov test. !! To maximize usability, run odds_ratios for all allele frequencies and ea scores and use that exact_test_file for ea_distributions
=======
Takes the odds_ratio output dataframe and tests EA score distribution differences within a gene for two sets of patients, using the Kolmogorov-Smirnov test.
>>>>>>> 1f2f1ac0
#### Parameters:
- `variants_or` (pd.DataFrame): Aggregated variants output from odds_ratios()
- `genes` (list): List of genes to analyze EA distributions.
- **Optional**:
    - `min_vars` (int): Minimum number of variants needed to analyze distributions.
    - `distribution` (str): Method of counting EA scores. Options = ['non_degenerate', 'degenerate']. Non_degenerate expands EA scores by the allele count in cases and controls. Degenerate only records one EA score if any sample has the variant. Default = 'non_degenerate'.
    - `consequence` (str): Regex pattern to filter variants for their consequences. Options = ['stop_gained', 'frameshift_variant', 'stop_lost', 'missense_variant', 'splice_region_variant', 'splice_donor_variant', 'splice_acceptor_variant', 'start_lost'] Default = 'missense_variant|frameshift_variant|stop_gained|stop_lost|start_lost".
    - `min_af` (float): Minimum allele frequency for variants. Default = 0.0.
    - `max_af` (float): Maximum allele frequency for variants. Default = 1.0.
    - `savepath` (str): Path for saving. Default = None.
#### Returns:
- `pd.DataFrame`: Table of p-values for KS test results
- `dict`: Dictionary of resulting EA score distribution plots. Can be accessed using out_dict[gene_name].





## pyCFS.Structure
### `lollipop_plot()`
Generates a lollipop plot given case and control variants and tests odds ratios (for 'both' only) using a Fisher's exact test.
#### Parameters:
- `variants` (pd.DataFrame): Dataframe of variants by sample. Can get from "variants_by_sample()"
- `gene` (str): Gene name that you wish to plot ("PDGFRB")
- **Optional**:
    - `group` (str): Which side (case/control) to plot. 'both' plots case on top and controls on bottom. 'case'/'control' plots only one or the other. Default = 'both'.
    - `case_pop` (int): The number of cases in your population. If not defined, it is calculated from the input variants dataframe.
    - `cont_pop` (int): The number of controls in your population. If not defined, it is calculated from the input variants dataframe.
    - `max_af` (float): Max allele frequency to display in the plot. Default = 1.0
    - `ea_lower` (float): Minimum EA score to include. Default = 0
    - `ea_upper` (float): Maximum EA score to include. Default = 100
    - `show_domains` (bool): Toggle plotting of domains in structure. Defaut = True
    - `ac_scale` (str): Change the scale of the y-axis. Default = 'linear'. Options = ['linear', 'log']
    - `ea_color` (str): Color scale for Lollipop and Linear structure. Default = 'prismatic'. Options = ['prismatic', 'gray_scale', 'EA_bin', 'black']
    - `domain_min_dist` (int): The minimum distance that separates protein domains. Default = 20
    - `savepath` (str): Directory to save
    - `verbose` (int): Verbosity argument. Default = no verbose (0).
#### Returns:
- `Image`: Lollipop plot
- `float`: P-value of Odds Ratio
- `float`: Odds Ratio
- `float`: Lower Odds Ratio Confidence Interval
- `float`: Upper Odds Ratio Confidence Interval


### `protein_structures()`
`Parallelized` <br>
Generates a Pymol script to visualize variant location in 3D protein structure (AlphaFold) colored with Evolutionary Trace. Variants mapped to protein will also be tested for structural clustering using the SCW method [PMID: 12875851] using all variants, case variants, and control variants. 
#### Parameters:
- `variants` (pd.DataFrame): Dataframe of variants by sample. Can get from "variants_by_sample()"
- `gene` (str): Gene name that you wish to analyze ("PDGFRB")
- **Optional**:
    - `scw_chain` (str): Chain ID to use for AlphaFold structure. Default = "A"
    - `scw_plddt_cutoff` (int): Minimum pLDDT confidence score to include for background analysis. Default = 50
    - `scw_min_dist_cutoff` (int): Minimum distance to analyze clustering enrichment for. Default = 4
    - `scw_max_dist_cutoff` (int): Maximum distance to analyze clustering enrichment for. Default = 12
    - `max_af` (float): Max allele frequency to include. Default = 1.0
    - `min_af` (float): Minimum allele frequency to include. Default = 0
    - `ea_upper` (int): Maximum EA score to include. Default = 100
    - `ea_lower` (int): Minimum EA score to include. Default = 0
    - `cores` (int): Number of cores to include. SCW is memory intensive and may run out of memory locally if more than a few cores.
    - `savepath` (str): Path to save. If not provided, PyMol model is not created, but SCW will run
#### Returns: 
- `pd.DataFrame` : Clustering enrichment for all variants meeting criteria (both cases & controls)
- `pd.DataFrame` : Clustering enrichment for case variants meeting criteria
- `pd.DataFrame` : Clustering enrichment for control variants meeting criteria
- `Image` : Clustering enrichment plot for all variants meeting criteria (both cases & controls)
- `Image` : Clustering enrichment plot for case variants meeting criteria
- `Image` : Clustering enrichment plot for control variants meeting criteria



## pyCFS.Structure
### `prioritize_genes()`
An evidence-based gene prioritization schema, ranking genes based on levels of evidence in previous validation criteria. Results can either be loaded using "result_dict" for in-script files or "result_path", which automatically load the outputs declared by "result_experiments".
#### Parameters:
- `query` (list): List of query genes
- **Optional**:
    - `result_dict` (dict): Dictionary of output files annotated with their experiment. Valid experiments and the required file types include: {'p_value': pd.DataFrame, 'goldstandard_overlap': list, 'gwas_catalog_colocalization': pd.DataFrame, 'interconnectivity': pd.DataFrame, 'functional_clustering': pd.DataFrame, 'functional_clustering_enrichment':dict, 'pubmed_comentions': pd.DataFrame, 'depmap_enrichment': pd.DataFrame, 'risk_prediction': pd.DataFrame, 'odds_ratios': pd.DataFrame, 'mouse_phenotype_enrichment': pd.DataFrame, 'drug_gene_interactions': pd.DataFrame}
    - `result_path` (str): Path to parent directory of outputs from previous experiments
    - `result_experiments` (list): List of experiments that should be loaded from the result_path.
    - `score_method` (str): Options include "rank" (default) or "binary". For rank, evidence scores will be ranked based on number of significant findings then normalized to a range of 1 (highest) to 0 (lowest). For binary, each gene will be tested for positive criteria and will be given 1 if so and 0 aif not.
    - `p_value_col` (str): Column name of the p-value/q-value/fdr column to use when loading "p_value". Default = 'fdr'.
    - `or_directories` (list): List of directory names for odds ratios results (i.e. domain_dominant_EA-0-100_AF-0.0-0.01_missense_variant|frameshift_variant|stop_gained|stop_lost|start_lost)
    - `or_threshold` (float): FDR threshold for considering significant odds ratios. Default = 0.1.
    - `mgi_groups` (list): List of high-level mouse phenotypes to filter for significant findings in ranking. Default = 'all'. Options include: ['hematopoietic system', 'homeostasis/metabolism', 'cardiovascular system','embryo', 'cellular', 'growth/size/body region', 'nervous system', 'renal/urinary system', 'liver/biliary system', 'craniofacial', 'digestive/alimentary', 'hearing/vestibular/ear', 'limbs/digits/tail', 'skeleton', 'behavior/neurological', 'mortality/aging', 'reproductive system', 'neoplasm', 'vision/eye', 'respiratory system', 'normal', 'endocrine/exocrine gland', 'integument', 'adipose tissue', 'muscle', 'taste/olfaction', 'pigmentation phenotype']
    - `depmap_ranking` (str): Method to rank depmap scores for query genes. Default = 'tumor_suppressor', in which more negative scores receive higher ranking. For 'oncogene', more positive scores receive a higher ranking.
    - `drug_source` (str): Selection for "result_path" to select drug source. Options include "all" (default), "DGIdb" and "OpenTargets".
    - `show_indiv_scores` (bool): Toggle to output each individual experiments scores in the output dataframe.
    - `savepath` (str): Directory to save<|MERGE_RESOLUTION|>--- conflicted
+++ resolved
@@ -1,9 +1,5 @@
 # pyCfS
-<<<<<<< HEAD
-Version 0.0.15.1 <br>
-=======
 Version 0.0.15.0 <br>
->>>>>>> 1f2f1ac0
 The aggregation of Lichtarge Lab genotype-phenotype validation experiments<br>
 
 ## Installation
@@ -385,7 +381,6 @@
 - `Image`: Distribution of evaluation/test samples with calculated odds ratios
 - `Image`: Evaluation/test sample AUROC curve
 - `pd.DataFrame`: Table showing probability of case/control for evaluation/test samples.
-- `pd.DataFrame`: Table of feature importance scores for each feature.
 
 ### `odds_ratios` under work
 `Parallelized` <br>
@@ -414,11 +409,7 @@
 
 
 ### `ea_distributions`
-<<<<<<< HEAD
-Takes the odds_ratio output dataframe and tests EA score distribution differences within a gene for two sets of patients, using the Kolmogorov-Smirnov test. !! To maximize usability, run odds_ratios for all allele frequencies and ea scores and use that exact_test_file for ea_distributions
-=======
 Takes the odds_ratio output dataframe and tests EA score distribution differences within a gene for two sets of patients, using the Kolmogorov-Smirnov test.
->>>>>>> 1f2f1ac0
 #### Parameters:
 - `variants_or` (pd.DataFrame): Aggregated variants output from odds_ratios()
 - `genes` (list): List of genes to analyze EA distributions.
